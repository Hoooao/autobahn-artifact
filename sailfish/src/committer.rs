use crate::consensus::{Round, CHANNEL_CAPACITY};
use crate::error::{ConsensusError, ConsensusResult};
use config::Committee;
use crypto::Hash as _;
use crypto::{Digest, PublicKey};
use ed25519_dalek::Digest as _;
use ed25519_dalek::Sha512;
use futures::future::try_join_all;
use futures::stream::FuturesOrdered;
use futures::stream::StreamExt as _;
use log::{debug, error, info, log_enabled};
use primary::Certificate;
use primary::messages::Header;
use std::cmp::max;
use std::collections::{HashMap, HashSet};
use std::convert::TryInto;
use store::Store;
use tokio::sync::mpsc::{channel, Receiver, Sender};

/// The representation of the DAG in memory.
type Dag = HashMap<Round, HashMap<PublicKey, (Digest, Certificate)>>;

/// The state that needs to be persisted for crash-recovery.
struct State {
    /// The last committed round.
    last_committed_round: Round,
    // Keeps the last committed round for each authority. This map is used to clean up the dag and
    // ensure we don't commit twice the same certificate.
    last_committed: HashMap<PublicKey, Round>,
    /// Keeps the latest committed certificate (and its parents) for every authority. Anything older
    /// must be regularly cleaned up through the function `update`.
    dag: Dag,
}

impl State {
    fn new(genesis: Vec<Certificate>) -> Self {
        let genesis = genesis
            .into_iter()
            .map(|x| (x.origin(), (x.digest(), x)))
            .collect::<HashMap<_, _>>();

        Self {
            last_committed_round: 0,
            last_committed: genesis.iter().map(|(x, (_, y))| (*x, y.round())).collect(),
            dag: [(0, genesis)].iter().cloned().collect(),
        }
    }

    /// Update and clean up internal state base on committed certificates.
    fn update(&mut self, certificate: &Certificate, gc_depth: Round) {
        self.last_committed
            .entry(certificate.origin())
            .and_modify(|r| *r = max(*r, certificate.round()))
            .or_insert_with(|| certificate.round());

        let last_committed_round = *self.last_committed.values().max().unwrap();
        self.last_committed_round = last_committed_round;

        for (name, round) in &self.last_committed {
            self.dag.retain(|r, authorities| {
                authorities.retain(|n, _| n != name || r >= round);
                !authorities.is_empty() && r + gc_depth >= last_committed_round
            });
        }
    }
}

pub struct Committer {
    gc_depth: Round,
    rx_mempool: Receiver<Certificate>,
    rx_deliver: Receiver<Certificate>,
    tx_output: Sender<Header>,
    genesis: Vec<Certificate>,
}

impl Committer {
    pub fn spawn(
        committee: Committee,
        store: Store,
        gc_depth: Round,
        rx_mempool: Receiver<Certificate>,
        rx_commit: Receiver<Certificate>,
        tx_output: Sender<Header>,
    ) {
        let (tx_deliver, rx_deliver) = channel(CHANNEL_CAPACITY);

        tokio::spawn(async move {
            CertificateWaiter::spawn(store, rx_commit, tx_deliver);
        });

        tokio::spawn(async move {
            Self {
                gc_depth,
                rx_mempool,
                rx_deliver,
                tx_output,
                genesis: Certificate::genesis(&committee),
            }
            .run()
            .await;
        });
    }

    async fn run(&mut self) {
        // The consensus state (everything else is immutable).
        let mut state = State::new(self.genesis.clone());

        loop {
            tokio::select! {
                Some(certificate) = self.rx_mempool.recv() => {
                    // Add the new certificate to the local storage.
                    state.dag.entry(certificate.round()).or_insert_with(HashMap::new).insert(
                        certificate.origin(),
                        (certificate.digest(), certificate.clone()),
                    );
                },
                Some(certificate) = self.rx_deliver.recv() => {
                    debug!("Processing {:?}", certificate);

                    // Ensure we didn't already order this certificate.
                    if let Some(r) = state.last_committed.get(&certificate.origin()) {
                        if r >= &certificate.round() {
                            continue;
                        }
                    }

                    // Flatten the sub-dag referenced by the certificate.
                    let mut sequence = Vec::new();
                    for x in self.order_dag(&certificate, &state) {
                        // Update and clean up internal state.
                        state.update(&x, self.gc_depth);

                        // Add the certificate to the sequence.
                        sequence.push(x);
                    }

                    // Log the latest committed round of every authority (for debug).
                    if log_enabled!(log::Level::Debug) {
                        for (name, round) in &state.last_committed {
                            debug!("Latest commit of {}: Round {}", name, round);
                        }
                    }

                    // Print the committed sequence in the right order.
                    for certificate in sequence {
                        info!("Committed {}", certificate.header);

                        #[cfg(feature = "benchmark")]
                        for digest in certificate.header.payload.keys() {
                            // NOTE: This log entry is used to compute performance.
                            info!("Committed {} -> {:?}", certificate.header, digest);
                        }

                         // Output the block to the top-level application.
                        if let Err(e) = self.tx_output.send(certificate.header).await {
                            info!("Failed to send block through the output channel: {}", e);
                        }
                    }
                }
            }
        }
    }

    /// Flatten the dag referenced by the input certificate. This is a classic depth-first search (pre-order):
    /// https://en.wikipedia.org/wiki/Tree_traversal#Pre-order
    fn order_dag(&self, tip: &Certificate, state: &State) -> Vec<Certificate> {
        debug!("Processing sub-dag of {:?}", tip);
        let mut ordered = Vec::new();
        let mut already_ordered = HashSet::new();

        let mut buffer = vec![tip];
        while let Some(x) = buffer.pop() {
            debug!("Sequencing {:?}", x);
            ordered.push(x.clone());
            for parent in x.header.parents.clone() {

                let parent_digest;
                let round;

<<<<<<< HEAD
                if x.header.is_special && x.header.special_parent.is_some() { // i.e. is special edge ==> manually hack the digest (only works because of requirement that header is from same node in prev round)
                                                                        //Currently we can skip rounds. Header needs to include parent round to solve this.
                                                                        //Note: process_header verifies that author and rounds are correct.
                    
                    let mut hasher = Sha512::new();
                    hasher.update(&parent); //== parent_header.id
                    hasher.update(&x.header.special_parent_round.to_le_bytes()); //parent_header.round = child round -1
                    hasher.update(&x.header.origin()); //parent_header.origin = child_header_origin
                    let dig = Digest(hasher.finalize().as_slice()[..32].try_into().unwrap());
                    
                    parent_digest = &dig;
=======
                if x.header.is_special && x.header.parents.len() == 1 { // i.e. is special edge ==> manually hack the digest (only works because of requirement that header is from same node in prev round)
                                                                        //FIXME: This is false. Currently we can skip rounds. Header needs to include parent round to solve this.
                                                                        //FIXME: process_header needs to verify that author and rounds are correct.
                    parent_digest =  {
                        let mut hasher = Sha512::new();
                        hasher.update(&parent); //== parent_header.id
                        hasher.update(&x.header.special_parent_round.to_le_bytes()); //parent_header.round = child round -1
                        hasher.update(&x.header.origin()); //parent_header.origin = child_header_origin
                        Digest(hasher.finalize().as_slice()[..32].try_into().unwrap())
                    };

>>>>>>> e460d704
                    round = x.header.special_parent_round;
                }
                else{
                    parent_digest = parent;
                    round = x.round() -1;
                }

                let (digest, certificate) = match state
                    .dag
                    .get(&(round))                                           // returns Some(HashMap<key, value>)
                    .map(|x| x.values().find(|(x, _)| x == &parent_digest))   // x := Some(key, value); where key = pubkey, value = (dig, cert) ==> maps to Some(value)
                    .flatten()                                               // result is something like Some(<Some(value)>)? => Flatten gets rid of outer Some
                {
                    Some(x) => x,
                    None => {
                        debug!("We already processed and cleaned up {}", parent_digest);
                        continue; // We already ordered or GC up to here.
                    }
                };

                // We skip the certificate if we (1) already processed it or (2) we reached a round that we already
                // committed for this authority.
                let mut skip = already_ordered.contains(&digest);
                skip |= state
                    .last_committed
                    .get(&certificate.origin())
                    .map_or_else(|| false, |r| r == &certificate.round());   //stop if last committed = the round we'd evaluate next
                if !skip {
                    buffer.push(certificate);
                    already_ordered.insert(digest);
                }
            }
        }

        // Ensure we do not commit garbage collected certificates.
        ordered.retain(|x| x.round() + self.gc_depth >= state.last_committed_round);

        // Ordering the output by round is not really necessary but it makes the commit sequence prettier.
        ordered.sort_by_key(|x| x.round());
        ordered
    }
}

/// Waits to receive all the ancestors of a certificate before sending it through the output
/// channel. The outputs are in the same order as the input (FIFO).
pub struct CertificateWaiter {
    /// The persistent storage.
    store: Store,
    /// Receives input certificates.
    rx_input: Receiver<Certificate>,
    /// Outputs the certificates once we have all its parents.
    tx_output: Sender<Certificate>,
}

impl CertificateWaiter {
    pub fn spawn(store: Store, rx_input: Receiver<Certificate>, tx_output: Sender<Certificate>) {
        tokio::spawn(async move {
            Self {
                store,
                rx_input,
                tx_output,
            }
            .run()
            .await
        });
    }

    /// Helper function. It waits for particular data to become available in the storage
    /// and then delivers the specified header.
    async fn waiter(
        mut missing: Vec<(Vec<u8>, Store)>,
        deliver: Certificate,
    ) -> ConsensusResult<Certificate> {
        let waiting: Vec<_> = missing
            .iter_mut()
            .map(|(x, y)| y.notify_read(x.to_vec()))
            .collect();

        try_join_all(waiting)
            .await
            .map(|_| deliver)
            .map_err(ConsensusError::from)
    }

    async fn run(&mut self) {
        let mut waiting = FuturesOrdered::new();
        loop {
            tokio::select! {
                Some(certificate) = self.rx_input.recv() => {
                    // Skip genesis' children.
                    if certificate.round() == 1 {
                        self.tx_output.send(certificate).await.expect("Failed to send certificate");
                        continue;
                    }

                    debug!("Waiting for history of {:?}", certificate);

                    // Add the certificate to the waiter pool. The waiter will return it to us
                    // when all its parents are in the store.
                    let wait_for = certificate
                        .header
                        .parents
                        .iter()
                        .cloned()
                        .map(|x| (x.to_vec(), self.store.clone()))
                        .collect();
                    let fut = Self::waiter(wait_for, certificate);
                    waiting.push_back(fut);
                }
                Some(result) = waiting.next() => match result {
                    Ok(certificate) => {
                        debug!("Got all the history of {:?}", certificate);
                        self.tx_output.send(certificate).await.expect("Failed to send certificate");
                    },
                    Err(e) => {
                        error!("{}", e);
                        panic!("Storage failure: killing node.");
                    }
                },
            }
        }
    }
}<|MERGE_RESOLUTION|>--- conflicted
+++ resolved
@@ -177,7 +177,6 @@
                 let parent_digest;
                 let round;
 
-<<<<<<< HEAD
                 if x.header.is_special && x.header.special_parent.is_some() { // i.e. is special edge ==> manually hack the digest (only works because of requirement that header is from same node in prev round)
                                                                         //Currently we can skip rounds. Header needs to include parent round to solve this.
                                                                         //Note: process_header verifies that author and rounds are correct.
@@ -189,19 +188,6 @@
                     let dig = Digest(hasher.finalize().as_slice()[..32].try_into().unwrap());
                     
                     parent_digest = &dig;
-=======
-                if x.header.is_special && x.header.parents.len() == 1 { // i.e. is special edge ==> manually hack the digest (only works because of requirement that header is from same node in prev round)
-                                                                        //FIXME: This is false. Currently we can skip rounds. Header needs to include parent round to solve this.
-                                                                        //FIXME: process_header needs to verify that author and rounds are correct.
-                    parent_digest =  {
-                        let mut hasher = Sha512::new();
-                        hasher.update(&parent); //== parent_header.id
-                        hasher.update(&x.header.special_parent_round.to_le_bytes()); //parent_header.round = child round -1
-                        hasher.update(&x.header.origin()); //parent_header.origin = child_header_origin
-                        Digest(hasher.finalize().as_slice()[..32].try_into().unwrap())
-                    };
-
->>>>>>> e460d704
                     round = x.header.special_parent_round;
                 }
                 else{
